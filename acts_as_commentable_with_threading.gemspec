ACTS_AS_COMMENTABLE_WITH_THREADING = Gem::Specification.new do |s|
  s.name     = "acts_as_commentable_with_threading"
  s.version  = "1.1.1"
  s.date     = "2011-12-08"
  s.summary  = "Polymorphic comments Rails gem - Rails 3+ only"
  s.email    = "evan@tripledogdare.net"
  s.homepage = "http://github.com/elight/acts_as_commentable_with_threading"
  s.description = "Polymorphic threaded comments Rails gem for Rails 3+"
  s.authors  = ["Evan Light", "Jack Dempsey", "Xelipe", "xxx"] 
  s.files    = `git ls-files`.split("\n")
  s.test_files = ["spec/commentable_spec.rb", "spec/comment_spec.rb", "spec/spec_helper.rb", "spec/db/database.yml", "spec/db/schema.rb"]

  s.add_development_dependency 'rake'
  s.add_development_dependency 'bundler', '~> 1.0'
  s.add_development_dependency 'rspec', '~> 1.3'
  s.add_development_dependency 'sqlite3-ruby'
  s.add_development_dependency 'rails', '~> 3.0'

  s.add_dependency 'activerecord', '>= 3.0'
  s.add_dependency 'activesupport', '~> 3.0'
<<<<<<< HEAD
  s.add_dependency 'awesome_nested_set', '>= 2.0'
=======
  s.add_dependency 'awesome_nested_set'
>>>>>>> 31030e26
end<|MERGE_RESOLUTION|>--- conflicted
+++ resolved
@@ -6,7 +6,7 @@
   s.email    = "evan@tripledogdare.net"
   s.homepage = "http://github.com/elight/acts_as_commentable_with_threading"
   s.description = "Polymorphic threaded comments Rails gem for Rails 3+"
-  s.authors  = ["Evan Light", "Jack Dempsey", "Xelipe", "xxx"] 
+  s.authors  = ["Evan Light", "Jack Dempsey", "Xelipe", "xxx"]
   s.files    = `git ls-files`.split("\n")
   s.test_files = ["spec/commentable_spec.rb", "spec/comment_spec.rb", "spec/spec_helper.rb", "spec/db/database.yml", "spec/db/schema.rb"]
 
@@ -18,9 +18,5 @@
 
   s.add_dependency 'activerecord', '>= 3.0'
   s.add_dependency 'activesupport', '~> 3.0'
-<<<<<<< HEAD
   s.add_dependency 'awesome_nested_set', '>= 2.0'
-=======
-  s.add_dependency 'awesome_nested_set'
->>>>>>> 31030e26
 end